/*
 * Copyright (c) 2019-2020, NVIDIA CORPORATION.
 *
 * Licensed under the Apache License, Version 2.0 (the "License");
 * you may not use this file except in compliance with the License.
 * You may obtain a copy of the License at
 *
 *     http://www.apache.org/licenses/LICENSE-2.0
 *
 * Unless required by applicable law or agreed to in writing, software
 * distributed under the License is distributed on an "AS IS" BASIS,
 * WITHOUT WARRANTIES OR CONDITIONS OF ANY KIND, either express or implied.
 * See the License for the specific language governing permissions and
 * limitations under the License.
 */

#pragma once

#include <cudf/utilities/error.hpp>
#include <cudf/utilities/traits.hpp>
#include <cudf/detail/utilities/release_assert.cuh>
#include <cudf/aggregation.hpp>
#include <cudf/types.hpp>

namespace cudf {
namespace experimental {
<<<<<<< HEAD
/**
 * @brief Base class for specifying the desired aggregation in an
 * `aggregation_request`.
 *
 * This type is meant to be opaque in the public interface.
 *
 * Other kinds of aggregations may derive from this class to encapsulate
 * additional information needed to compute the aggregation.
 */
class aggregation {
 public:
  /**
   * @brief Possible aggregation operations
   */
  enum Kind {
    SUM,       ///< sum reduction
    PRODUCT,   ///< product reduction
    MIN,       ///< min reduction
    MAX,       ///< max reduction
    COUNT,     ///< count number of elements
    ANY,       ///< any reduction
    ALL,       ///< all reduction
    SUM_OF_SQUARES, ///< sum of squares reduction
    MEAN,      ///< arithmetic mean reduction
    VARIANCE,  ///< groupwise variance
    STD,       ///< groupwise standard deviation
    MEDIAN,    ///< median reduction
    QUANTILE,  ///< compute specified quantile(s)
    ARGMAX,    ///< Index of max element
    ARGMIN,    ///< Index of min element
    NUNIQUE,   ///< count number of unique elements
    NTH_ELEMENT, ///< get the nth element
    PTX,       ///< PTX UDF based reduction
    CUDA       ///< CUDA UDf based reduction
  };

  aggregation(aggregation::Kind a) : kind{a} {}
  Kind kind;  ///< The aggregation to perform

  bool operator==(aggregation const& other) const { return kind == other.kind; }
};
=======

>>>>>>> 042e9d71
enum class include_nulls : bool; //forward declaration

namespace detail {
/**
 * @brief Derived class for specifying a quantile aggregation
 */
struct quantile_aggregation : aggregation {
  quantile_aggregation(std::vector<double> const& q,
                       experimental::interpolation i)
      : aggregation{QUANTILE}, _quantiles{q}, _interpolation{i} {}
  std::vector<double> _quantiles;              ///< Desired quantile(s)
  experimental::interpolation _interpolation;  ///< Desired interpolation

  bool operator==(quantile_aggregation const& other) const {
    return aggregation::operator==(other)
       and _interpolation == other._interpolation 
       and std::equal(_quantiles.begin(), _quantiles.end(),
                      other._quantiles.begin());
  }
};

/**
 * @brief Derived class for specifying a standard deviation/variance aggregation
 */
struct std_var_aggregation : aggregation {
  std_var_aggregation(aggregation::Kind k, size_type ddof)
      : aggregation{k}, _ddof{ddof} {}
  size_type _ddof;              ///< Delta degrees of freedom

  bool operator==(std_var_aggregation const& other) const {
    return aggregation::operator==(other)
       and _ddof == other._ddof;
  }
};

/**
 * @brief Derived class for specifying a nunique aggregation
 */
struct nunique_aggregation : aggregation {
  nunique_aggregation(aggregation::Kind k, include_nulls _include_nulls)
      : aggregation{k}, _include_nulls{_include_nulls} {}
include_nulls _include_nulls;    ///< include or exclude nulls

  bool operator==(nunique_aggregation const& other) const {
    return aggregation::operator==(other)
       and _include_nulls == other._include_nulls;
  }
};

/**
 * @brief Derived class for specifying a nth element aggregation
 */
struct nth_element_aggregation : aggregation {
  nth_element_aggregation(aggregation::Kind k, size_type n,
                          include_nulls _include_nulls)
      : aggregation{k}, n{n}, _include_nulls{_include_nulls} {}
  size_type n;                  ///< nth index to return
  include_nulls _include_nulls; ///< include or exclude nulls

  bool operator==(nth_element_aggregation const &other) const {
    return aggregation::operator==(other) and n == other.n and
           _include_nulls == other._include_nulls;
  }
};

/**
 * @brief Derived class for specifying a custom aggregation
 * specified in udf
 */
struct udf_aggregation : aggregation {
  udf_aggregation(aggregation::Kind type,
          std::string const& user_defined_aggregator,
          data_type output_type): aggregation{type},
                                  _source{user_defined_aggregator}, 
                                  _operator_name{(type == aggregation::PTX) ? 
                                                 "rolling_udf_ptx" : "rolling_udf_cuda"},
                                  _function_name{"rolling_udf"},
                                  _output_type{output_type} {}
  std::string const _source;
  std::string const _operator_name;
  std::string const _function_name;
  data_type _output_type;
};

/**
 * @brief Sentinel value used for `ARGMAX` aggregation.
 *
 * The output column for an `ARGMAX` aggregation is initialized with the
 * sentinel value to indicate an unused element.
 */
constexpr size_type ARGMAX_SENTINEL{-1};

/**
 * @brief Sentinel value used for `ARGMIN` aggregation.
 *
 * The output column for an `ARGMIN` aggregation is initialized with the
 * sentinel value to indicate an unused element.
 */
constexpr size_type ARGMIN_SENTINEL{-1};

/**---------------------------------------------------------------------------*
 * @brief Determines accumulator type based on input type and aggregation.
 *
 * @tparam Source The type on which the aggregation is computed
 * @tparam k The aggregation performed
 *---------------------------------------------------------------------------**/
template <typename Source, aggregation::Kind k, typename Enable = void>
struct target_type_impl {
  using type = void;
};

// Computing MIN of Source, use Source accumulator
template <typename Source>
struct target_type_impl<Source, aggregation::MIN> {
  using type = Source;
};

// Computing MAX of Source, use Source accumulator
template <typename Source>
struct target_type_impl<Source, aggregation::MAX> {
  using type = Source;
};

// Always use size_type accumulator for COUNT
template <typename Source>
struct target_type_impl<Source, aggregation::COUNT> {
  using type = cudf::size_type;
};

// Computing ANY of any type, use bool accumulator
template <typename Source>
struct target_type_impl<Source, aggregation::ANY> {
  using type = bool8;
};

// Computing ALL of any type, use bool accumulator
template <typename Source>
struct target_type_impl<Source, aggregation::ALL> {
  using type = bool8;
};

// Always use `double` for MEAN
// Except for timestamp where result is timestamp. (Use FloorDiv)
template <typename Source, aggregation::Kind k>
struct target_type_impl<Source, k,
                        std::enable_if_t<!is_timestamp<Source>() && (k == aggregation::MEAN)>> {
  using type = double;
};

template <typename Source, aggregation::Kind k>
struct target_type_impl<Source, k,
                        std::enable_if_t<is_timestamp<Source>() && (k == aggregation::MEAN)>> {
  using type = Source;
};

constexpr bool is_sum_product_agg(aggregation::Kind k) {
  return (k == aggregation::SUM) ||
         (k == aggregation::PRODUCT) ||
         (k == aggregation::SUM_OF_SQUARES);
}

// Summing/Multiplying integers of any type, always use int64_t accumulator
template <typename Source, aggregation::Kind k>
struct target_type_impl<Source, k,
                        std::enable_if_t<std::is_integral<Source>::value && is_sum_product_agg(k)>> {
  using type = int64_t;
};

// Summing/Multiplying float/doubles, use same type accumulator
template <typename Source, aggregation::Kind k>
struct target_type_impl<
    Source, k,
    std::enable_if_t<std::is_floating_point<Source>::value && is_sum_product_agg(k)>> {
  using type = Source;
};

// Summing/Multiplying timestamps, use same type accumulator
template <typename Source, aggregation::Kind k>
struct target_type_impl<Source, k,
                        std::enable_if_t<is_timestamp<Source>() && is_sum_product_agg(k)>> {
  using type = Source;
};

// Always use `double` for VARIANCE
template <typename SourceType>
struct target_type_impl<SourceType, aggregation::VARIANCE> {
  using type = double;
};

// Always use `double` for STD
template <typename SourceType>
struct target_type_impl<SourceType, aggregation::STD> {
  using type = double;
};

// Always use `double` for quantile
template <typename Source>
struct target_type_impl<Source, aggregation::QUANTILE> {
  using type = double;
};

// MEDIAN is a special case of a QUANTILE
template <typename Source>
struct target_type_impl<Source, aggregation::MEDIAN> {
  using type = typename target_type_impl<Source, aggregation::QUANTILE>::type;
};

// Always use `size_type` for ARGMAX index
template <typename Source>
struct target_type_impl<Source, aggregation::ARGMAX> {
  using type = size_type;
};

// Always use `size_type` for ARGMIN index
template <typename Source>
struct target_type_impl<Source, aggregation::ARGMIN> {
  using type = size_type;
};

// Always use size_type accumulator for NUNIQUE
template <typename Source>
struct target_type_impl<Source, aggregation::NUNIQUE> {
  using type = cudf::size_type;
};

// Always use size_type accumulator for NTH_ELEMENT
template <typename Source>
struct target_type_impl<Source, aggregation::NTH_ELEMENT> {
  using type = Source;
};

/**
 * @brief Helper alias to get the accumulator type for performing aggregation
 * `k` on elements of type `Source`
 *
 * @tparam Source The type on which the aggregation is computed
 * @tparam k The aggregation performed
 */
template <typename Source, aggregation::Kind k>
using target_type_t = typename target_type_impl<Source, k>::type;

template <aggregation::Kind k>
struct kind_to_type_impl {
  using type = aggregation;
};

template <aggregation::Kind k>
using kind_to_type = typename kind_to_type_impl<k>::type;

#ifndef AGG_KIND_MAPPING
#define AGG_KIND_MAPPING(k, Type)               \
  template <>                                   \
  struct kind_to_type_impl<k> {                 \
    using type = Type;                          \
  }
#endif

AGG_KIND_MAPPING(aggregation::QUANTILE, quantile_aggregation);
AGG_KIND_MAPPING(aggregation::STD, std_var_aggregation);
AGG_KIND_MAPPING(aggregation::VARIANCE, std_var_aggregation);

/**
 * @brief Dispatches `k` as a non-type template parameter to a callable,  `f`.
 *
 * @tparam F Type of callable
 * @param k The `aggregation::Kind` value to dispatch
 * aram f The callable that accepts an `aggregation::Kind` non-type template
 * argument.
 * @param args Parameter pack forwarded to the `operator()` invocation
 * @return Forwards the return value of the callable.
 */
#pragma nv_exec_check_disable
template <typename F, typename... Ts>
CUDA_HOST_DEVICE_CALLABLE decltype(auto) aggregation_dispatcher(
    aggregation::Kind k, F&& f, Ts&&... args) {
  switch (k) {
    case aggregation::SUM:
      return f.template operator()<aggregation::SUM>(std::forward<Ts>(args)...);
    case aggregation::PRODUCT:
      return f.template operator()<aggregation::PRODUCT>(std::forward<Ts>(args)...);
    case aggregation::MIN:
      return f.template operator()<aggregation::MIN>(std::forward<Ts>(args)...);
    case aggregation::MAX:
      return f.template operator()<aggregation::MAX>(std::forward<Ts>(args)...);
    case aggregation::COUNT:
      return f.template operator()<aggregation::COUNT>(
          std::forward<Ts>(args)...);
    case aggregation::ANY:
      return f.template operator()<aggregation::ANY>(std::forward<Ts>(args)...);
    case aggregation::ALL:
      return f.template operator()<aggregation::ALL>(std::forward<Ts>(args)...);
    case aggregation::SUM_OF_SQUARES:
      return f.template operator()<aggregation::SUM_OF_SQUARES>(std::forward<Ts>(args)...);
    case aggregation::MEAN:
      return f.template operator()<aggregation::MEAN>(
          std::forward<Ts>(args)...);
    case aggregation::VARIANCE:
      return f.template operator()<aggregation::VARIANCE>(
          std::forward<Ts>(args)...);
    case aggregation::STD:
      return f.template operator()<aggregation::STD>(
          std::forward<Ts>(args)...);
    case aggregation::MEDIAN:
      return f.template operator()<aggregation::MEDIAN>(
          std::forward<Ts>(args)...);
    case aggregation::QUANTILE:
      return f.template operator()<aggregation::QUANTILE>(
          std::forward<Ts>(args)...);
    case aggregation::ARGMAX:
      return f.template operator()<aggregation::ARGMAX>(
          std::forward<Ts>(args)...);
    case aggregation::ARGMIN:
      return f.template operator()<aggregation::ARGMIN>(
          std::forward<Ts>(args)...);
    case aggregation::NUNIQUE:
      return f.template operator()<aggregation::NUNIQUE>(
          std::forward<Ts>(args)...);
    case aggregation::NTH_ELEMENT:
      return f.template operator()<aggregation::NTH_ELEMENT>(
          std::forward<Ts>(args)...);
    default: {
#ifndef __CUDA_ARCH__
      CUDF_FAIL("Unsupported aggregation.");
#else
      release_assert(false && "Unsupported aggregation.");

      // The following code will never be reached, but the compiler generates a
      // warning if there isn't a return value.

      // Need to find out what the return type is in order to have a default
      // return value and solve the compiler warning for lack of a default
      // return
      using return_type =
          decltype(f.template operator()<aggregation::SUM>(
            std::forward<Ts>(args)...));
      return return_type();
#endif
    }
  }
}

template <typename Element>
struct dispatch_aggregation {
#pragma nv_exec_check_disable
  template <aggregation::Kind k, typename F, typename... Ts>
  CUDA_HOST_DEVICE_CALLABLE decltype(auto) operator()(F&& f, Ts&&... args) const
      noexcept {
    return f.template operator()<Element, k>(std::forward<Ts>(args)...);
  }
};

struct dispatch_source {
#pragma nv_exec_check_disable
  template <typename Element, typename F, typename... Ts>
  CUDA_HOST_DEVICE_CALLABLE decltype(auto) operator()(aggregation::Kind k,
                                                      F&& f, Ts&&... args) const
      noexcept {
    return aggregation_dispatcher(k, dispatch_aggregation<Element>{},
                                  std::forward<F>(f),
                                  std::forward<Ts>(args)...);
  }
};

/**
 * @brief Dispatches both a type and `aggregation::Kind` template parameters to
 * a callable.
 *
 * This function expects a callable `f` with an `operator()` template accepting
 * two template parameters. The first is a type dispatched from `type`. The
 * second is an `aggregation::Kind` dispatched from `k`.
 *
 * @param type The `data_type` used to dispatch a type for the first template
 * parameter of the callable `F`
 * @param k The `aggregation::Kind` used to dispatch an `aggregation::Kind`
 * non-type template parameter for the second template parameter of the callable
 * @param args Parameter pack forwarded to the `operator()` invocation
 * `F`.
 */
#pragma nv_exec_check_disable
template <typename F, typename... Ts>
CUDA_HOST_DEVICE_CALLABLE constexpr decltype(auto)
dispatch_type_and_aggregation(data_type type, aggregation::Kind k, F&& f,
                              Ts&&... args) {
  return type_dispatcher(type, dispatch_source{}, k, std::forward<F>(f),
                         std::forward<Ts>(args)...);
}
/**
 * @brief Returns the target `data_type` for the specified aggregation  k
 * performed on elements of type  source_type.
 *
 * aram source_type The element type to be aggregated
 * aram k The aggregation
 * @return data_type The target_type of  k performed on  source_type
 * elements
 */
data_type target_type(data_type source_type, aggregation::Kind k);

/**
 * @brief Indicates whether the specified aggregation `k` is valid to perform on
 * the type `Source`.
 *
 * @tparam Source Type on which the aggregation is performed
 * @tparam k The aggregation to perform
 */
template <typename Source, aggregation::Kind k>
constexpr inline bool is_valid_aggregation() {
  return (not std::is_void<target_type_t<Source, k>>::value);
}

/**
 * @brief Indicates whether the specified aggregation `k` is valid to perform on
 * the `data_type` `source`.
 *
 * @param source Source `data_type` on which the aggregation is performed
 * @param k The aggregation to perform
 */
bool is_valid_aggregation(data_type source, aggregation::Kind k);

}  // namespace detail
}  // namespace experimental
}  // namespace cudf<|MERGE_RESOLUTION|>--- conflicted
+++ resolved
@@ -24,53 +24,6 @@
 
 namespace cudf {
 namespace experimental {
-<<<<<<< HEAD
-/**
- * @brief Base class for specifying the desired aggregation in an
- * `aggregation_request`.
- *
- * This type is meant to be opaque in the public interface.
- *
- * Other kinds of aggregations may derive from this class to encapsulate
- * additional information needed to compute the aggregation.
- */
-class aggregation {
- public:
-  /**
-   * @brief Possible aggregation operations
-   */
-  enum Kind {
-    SUM,       ///< sum reduction
-    PRODUCT,   ///< product reduction
-    MIN,       ///< min reduction
-    MAX,       ///< max reduction
-    COUNT,     ///< count number of elements
-    ANY,       ///< any reduction
-    ALL,       ///< all reduction
-    SUM_OF_SQUARES, ///< sum of squares reduction
-    MEAN,      ///< arithmetic mean reduction
-    VARIANCE,  ///< groupwise variance
-    STD,       ///< groupwise standard deviation
-    MEDIAN,    ///< median reduction
-    QUANTILE,  ///< compute specified quantile(s)
-    ARGMAX,    ///< Index of max element
-    ARGMIN,    ///< Index of min element
-    NUNIQUE,   ///< count number of unique elements
-    NTH_ELEMENT, ///< get the nth element
-    PTX,       ///< PTX UDF based reduction
-    CUDA       ///< CUDA UDf based reduction
-  };
-
-  aggregation(aggregation::Kind a) : kind{a} {}
-  Kind kind;  ///< The aggregation to perform
-
-  bool operator==(aggregation const& other) const { return kind == other.kind; }
-};
-=======
-
->>>>>>> 042e9d71
-enum class include_nulls : bool; //forward declaration
-
 namespace detail {
 /**
  * @brief Derived class for specifying a quantile aggregation
