--- conflicted
+++ resolved
@@ -28,64 +28,6 @@
 namespace cudf {
 namespace test {
 
-<<<<<<< HEAD
-// TODO investigate replace with strings_column_wrapper when available
-std::unique_ptr<cudf::column> create_strings_column( const std::vector<const char*>& h_strings )
-{
-    cudf::size_type memsize = 0;
-    for( auto itr=h_strings.begin(); itr!=h_strings.end(); ++itr )
-        memsize += *itr ? (cudf::size_type)strlen(*itr) : 0;
-    if( memsize==0 && h_strings.size() )
-        memsize = 1; // prevent vectors from being null in all empty-string case
-    cudf::size_type count = (cudf::size_type)h_strings.size();
-    thrust::host_vector<char> h_buffer(memsize);
-    thrust::device_vector<char> d_buffer(memsize);
-    thrust::host_vector<thrust::pair<const char*,size_type> > strings(count);
-    cudf::size_type offset = 0;
-    for( cudf::size_type idx=0; idx < count; ++idx )
-    {
-        const char* str = h_strings[idx];
-        if( !str )
-            strings[idx] = thrust::pair<const char*,size_type>{nullptr,0};
-        else
-        {
-            cudf::size_type length = (cudf::size_type)strlen(str);
-            memcpy( h_buffer.data() + offset, str, length );
-            strings[idx] = thrust::pair<const char*,size_type>{d_buffer.data().get()+offset,length};
-            offset += length;
-        }
-    }
-    rmm::device_vector<thrust::pair<const char*,size_type>> d_strings(strings);
-    cudaMemcpy( d_buffer.data().get(), h_buffer.data(), memsize, cudaMemcpyHostToDevice );
-    return cudf::make_strings_column( d_strings );
-}
-
-// TODO replace with column_wrapper when available
-std::unique_ptr<cudf::column> create_numeric_column( const std::vector<int32_t>& h_values, const std::vector<bitmask_type>& h_nulls, cudf::size_type null_count )
-{
-    cudf::size_type count = static_cast<cudf::size_type>(h_values.size());
-    rmm::device_buffer d_data{count*sizeof(int32_t)};
-    cudaMemcpy( d_data.data(), h_values.data(), count*sizeof(int32_t), cudaMemcpyHostToDevice );
-    rmm::device_buffer d_nulls;
-    if( null_count )
-    {
-        d_nulls = rmm::device_buffer{ static_cast<size_t>(gdf_valid_allocation_size(count)) };
-        cudaMemcpy( d_nulls.data(), h_nulls.data(), gdf_valid_allocation_size(count), cudaMemcpyHostToDevice );
-    }
-    return std::make_unique<cudf::column>( cudf::data_type{cudf::INT32},
-                                           count, d_data,
-                                           d_nulls, null_count );
-}
-
-void expect_strings_equal(cudf::column_view strings_column, const std::vector<const char*>& h_expected )
-{
-    auto results_view = cudf::strings_column_view(strings_column);
-    auto d_expected = cudf::test::create_strings_column(h_expected);
-    auto expected_view = cudf::strings_column_view(d_expected->view());
-    cudf::test::expect_columns_equal(results_view.parent(), d_expected->view());
-}
-=======
->>>>>>> e956c9d2
 
 void expect_strings_empty(cudf::column_view strings_column)
 {
