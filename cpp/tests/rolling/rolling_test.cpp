--- conflicted
+++ resolved
@@ -64,12 +64,8 @@
                                                      {     1,      1,    1,            1,    1,    1,    1,    1,    1});
     cudf::test::strings_column_wrapper expected_max ({"This", "test", "test", "test", "test", "string", "string", "string", "string"},
                                                      {     1,      1,      1,      1,     1,       1,        1,        1,       1});
-<<<<<<< HEAD
-    fixed_width_column_wrapper<size_type> expected_count_val ({1, 2, 2, 2, 3, 4, 3, 3, 2}, {1, 1, 1, 1, 1, 1, 1, 1, 1});
-    fixed_width_column_wrapper<size_type> expected_count_all ({3, 4, 5, 5, 5, 5, 5, 4, 3}, {1, 1, 1, 1, 1, 1, 1, 1, 1});
-=======
-    fixed_width_column_wrapper<size_type> expected_count ({1, 2, 1, 2, 3, 3, 3, 2, 1}, {1, 1, 1, 1, 1, 1, 1, 1, 1});
->>>>>>> 042e9d71
+    fixed_width_column_wrapper<size_type> expected_count_val ({1, 2, 1, 2, 3, 3, 3, 2, 1}, {1, 1, 1, 1, 1, 1, 1, 1, 1});
+    fixed_width_column_wrapper<size_type> expected_count_all ({3, 4, 4, 4, 4, 4, 4, 3, 2}, {1, 1, 1, 1, 1, 1, 1, 1, 1});
 
     auto got_min  = cudf::experimental::rolling_window(input, window[0], window[0], 1, cudf::experimental::make_min_aggregation());
     auto got_max  = cudf::experimental::rolling_window(input, window[0], window[0], 1, cudf::experimental::make_max_aggregation());
@@ -87,18 +83,11 @@
                                               {     1,    0,         0,     1,        0,          1,    1,        1,       0});
     std::vector<size_type> window{2};
     cudf::test::strings_column_wrapper expected_min ({"This", "This", "This", "operated", "on", "on", "on", "on", "on"},
-<<<<<<< HEAD
-                                                     {     0,      0,    0,            0,    1,    1,    1,    1,    0});
-    cudf::test::strings_column_wrapper expected_max ({"This", "test", "test", "test", "test", "test", "string", "string", "string"},
-                                                     {     0,      0,      0,      0,     1,       1,        1,        1,       0});
-    fixed_width_column_wrapper<size_type> expected_count_val ({0, 2, 2, 2, 3, 4, 3, 3, 2}, {0, 0, 0, 0, 1, 1, 1, 1, 0});
-    fixed_width_column_wrapper<size_type> expected_count_all ({3, 4, 5, 5, 5, 5, 5, 4, 3}, {0, 1, 1, 1, 1, 1, 1, 1, 0});
-=======
                                                      {     0,      0,    0,            0,    1,    1,    1,    0,    0});
     cudf::test::strings_column_wrapper expected_max ({"This", "test", "test", "test", "test", "string", "string", "string", "string"},
                                                      {     0,      0,      0,      0,     1,       1,        1,        0,       0});
-    fixed_width_column_wrapper<size_type> expected_count ({0, 2, 2, 2, 3, 3, 3, 3, 2}, {0, 0, 0, 0, 1, 1, 1, 0, 0});
->>>>>>> 042e9d71
+    fixed_width_column_wrapper<size_type> expected_count_val ({0, 2, 2, 2, 3, 3, 3, 3, 2}, {0, 0, 0, 0, 1, 1, 1, 0, 0});
+    fixed_width_column_wrapper<size_type> expected_count_all ({3, 4, 4, 4, 4, 4, 4, 3, 2}, {0, 1, 1, 1, 1, 1, 1, 0, 0});
 
     auto got_min  = cudf::experimental::rolling_window(input, window[0], window[0], 3, cudf::experimental::make_min_aggregation());
     auto got_max  = cudf::experimental::rolling_window(input, window[0], window[0], 3, cudf::experimental::make_max_aggregation());
