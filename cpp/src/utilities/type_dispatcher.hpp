--- conflicted
+++ resolved
@@ -74,19 +74,10 @@
  * The return type for all template instantiations of the functor's "operator()"
  * lambda must be the same, else there will be a compiler error as you would be
  * trying to return different types from the same function.
- *
-<<<<<<< HEAD
+ * 
  * NOTE: It is undefined behavior if an unsupported or invalid `gdf_dtype` is
  * supplied.
  *
- * @Param dtype The gdf_dtype enum that determines which type will be dispatched
- * @Param f The functor with a templated "operator()" that will be invoked with
- * the dispatched type
- * @Param args A parameter-pack (i.e., arbitrary number of arguments) that will
- * be perfectly-forwarded as the arguments of the functor's "operator()".
- *
- * @Returns Whatever is returned by the functor's "operator()".
-=======
  * @param dtype The gdf_dtype enum that determines which type will be dispatched
  * @param f The functor with a templated "operator()" that will be invoked with 
  * the dispatched type
@@ -94,7 +85,6 @@
  * be perfectly-forwarded as the arguments of the functor's "operator()".
  *
  * @returns Whatever is returned by the functor's "operator()". 
->>>>>>> de773d43
  *
  */
 /* ----------------------------------------------------------------------------*/
