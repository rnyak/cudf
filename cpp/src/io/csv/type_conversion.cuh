--- conflicted
+++ resolved
@@ -276,12 +276,7 @@
         (data[index] == 'e' || data[index] == 'E')) {
       break;
     } else if (data[index] != opts.thousands) {
-<<<<<<< HEAD
-      value *= base;
-      value += decodeAsciiDigit<T>(data[index], base);
-=======
-      value = (value * 10) + (data[index] - '0');
->>>>>>> 65fdea30
+      value = (value * base) + decodeAsciiDigit<T>(data[index], base);
     }
     ++index;
   }
@@ -294,14 +289,8 @@
         ++index;
         break;
       } else if (data[index] != opts.thousands) {
-<<<<<<< HEAD
-        value *= base;
-        value += decodeAsciiDigit<T>(data[index], base);
-        divisor *= base;
-=======
-        divisor /= 10;
-        value += (data[index] - '0') * divisor;
->>>>>>> 65fdea30
+        divisor /= base;
+        value += decodeAsciiDigit<T>(data[index], base) * divisor;
       }
       ++index;
     }
