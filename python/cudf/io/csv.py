--- conflicted
+++ resolved
@@ -36,12 +36,8 @@
              skipinitialspace=False, names=None, dtype=None,
              skipfooter=0, skiprows=0, dayfirst=False, compression='infer',
              thousands=None, decimal='.', true_values=None, false_values=None,
-<<<<<<< HEAD
-             nrows=None, byte_range=None, skip_blank_lines=True, comment=None):
-=======
-             nrows=None, byte_range=None, na_values=None,
-             keep_default_na=True, na_filter=True):
->>>>>>> bca288ec
+             nrows=None, byte_range=None, skip_blank_lines=True, comment=None,
+             na_values=None, keep_default_na=True, na_filter=True):
     """
     Load and parse a CSV file into a DataFrame
 
@@ -108,14 +104,12 @@
         size to zero to read all data after the offset location. Reads the row
         that starts before or at the end of the range, even if it ends after
         the end of the range.
-<<<<<<< HEAD
     skip_blank_lines : bool, default True
         If True, discard and do not parse empty lines
         If False, interpret empty lines as NaN values
     comment : char, default None
         Character used as a comments indicator. If found at the beginning of a
         line, the line will be ignored altogether.
-=======
     na_values : list, default None
         Values to consider as invalid
     keep_default_na : bool, default True
@@ -123,7 +117,6 @@
     na_filter : bool, default True
         Detect missing values (empty strings and the values in na_values).
         Passing False can improve performance.
->>>>>>> bca288ec
 
     Returns
     -------
@@ -331,13 +324,10 @@
     else:
         csv_reader.byte_range_offset = 0
         csv_reader.byte_range_size = 0
-<<<<<<< HEAD
     csv_reader.skip_blank_lines = skip_blank_lines
     csv_reader.comment = comment.encode() if comment else b'\0'
-=======
     csv_reader.keep_default_na = keep_default_na
     csv_reader.na_filter = na_filter
->>>>>>> bca288ec
 
     # Call read_csv
     libgdf.read_csv(csv_reader)
@@ -378,12 +368,8 @@
                      skipfooter=0, skiprows=0, dayfirst=False,
                      compression='infer', thousands=None, decimal='.',
                      true_values=None, false_values=None, nrows=None,
-<<<<<<< HEAD
-                     byte_range=None, skip_blank_lines=True, comment=None):
-=======
-                     byte_range=None, na_values=None,
-                     keep_default_na=True, na_filter=True):
->>>>>>> bca288ec
+                     byte_range=None, skip_blank_lines=True, comment=None,
+                     na_values=None, keep_default_na=True, na_filter=True):
 
     """
     **Experimental**: This function exists only as a beta way to use
@@ -587,13 +573,10 @@
     else:
         csv_reader.byte_range_offset = 0
         csv_reader.byte_range_size = 0
-<<<<<<< HEAD
     csv_reader.skip_blank_lines = skip_blank_lines
     csv_reader.comment = comment.encode() if comment else b'\0'
-=======
     csv_reader.keep_default_na = keep_default_na
     csv_reader.na_filter = na_filter
->>>>>>> bca288ec
 
     # Call read_csv
     libgdf.read_csv(csv_reader)
