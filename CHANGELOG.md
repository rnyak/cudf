--- conflicted
+++ resolved
@@ -40,12 +40,9 @@
 - PR #4067 Removed unused `CATEGORY` type ID.
 - PR #3891 Port NVStrings (r)split_record to contiguous_(r)split_record
 - PR #4064 Add cudaGetDeviceCount to JNI layer
-<<<<<<< HEAD
 - PR #4075 Port nvtext ngrams-tokenize to libcudf++
-=======
 - PR #4079 Simply use `mask.size` to create the array view
 - PR #4081 Copy from `Buffer`'s pointer directly to host
->>>>>>> 350507fc
 
 ## Bug Fixes
 
