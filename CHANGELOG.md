--- conflicted
+++ resolved
@@ -97,11 +97,8 @@
 - PR #2361 Fixed issue with `codes` of CategoricalIndex
 - PR #2357 Fixed inconsistent type of index created with from_pandas vs direct construction
 - PR #2389 Fixed Rolling __getattr__ and __getitem__ for offset based windows
-<<<<<<< HEAD
 - PR #2402 Fixed bug in valid mask computation in cudf::copy_if (apply_boolean_mask)
-=======
 - PR #2401 Fix to a scalar datetime(of type Days) issue
->>>>>>> b06e0ef2
 
 
 # cuDF 0.8.0 (27 June 2019)
