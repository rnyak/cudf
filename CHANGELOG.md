--- conflicted
+++ resolved
@@ -133,9 +133,7 @@
 - PR #1447 Fix legacy groupby apply docstring
 - PR #1451 Fix hash join estimated result size is not correct
 - PR #1454 Fix local build script improperly change directory permissions
-<<<<<<< HEAD
 - PR #1465 Fix for test_orc.py and test_sparse_df.py test failures
-=======
 - PR #1490 Require Dask 1.1.0+ for `is_dataframe_like` test or skip otherwise.
 - PR #1491 Use more specific directories & groups in CODEOWNERS
 - PR #1497 Fix Thrust issue on CentOS caused by missing default constructor of host_vector elements
@@ -153,8 +151,6 @@
 - PR #1607 Revert change of `column.to_dense_buffer` always return by copy for performance concerns
 - PR #1618 ORC reader: fix assert & data output when nrows/skiprows isn't aligned to stripe boundaries
 - PR #1631 Fix failure of TYPES_TEST on some gcc-7 based systems.
-
->>>>>>> 852a4fa4
 
 # cuDF 0.6.1 (25 Mar 2019)
 
