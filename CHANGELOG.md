--- conflicted
+++ resolved
@@ -8,13 +8,10 @@
 - PR #2585 ORC & Parquet Readers: Remove millisecond timestamp restriction
 - PR #2559 Add Series.tolist()
 - PR #2653 Add Java bindings for rolling window operations
-<<<<<<< HEAD
 - PR #2674 Add __contains__ for Index/Series/Column
 - PR #2722 Add Java bindings for NVTX ranges
+- PR #2702 Add make_bool to dataset generation functions
 - PR #2691 Row-wise reduction and scan operations via CuPy
-=======
-- PR #2702 Add make_bool to dataset generation functions
->>>>>>> 866bf3e4
 
 ## Improvements
 
