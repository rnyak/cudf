--- conflicted
+++ resolved
@@ -61,11 +61,8 @@
 - PR #3701 Fix hash_partition hashing all columns instead of columns_to_hash
 - PR #3694 Allow for null columns parameter in csv_writer`
 - PR #3704 Changed the default delimiter to `whitespace` for nvtext methods.
-<<<<<<< HEAD
 - PR #XXXX Fix performance of zero sized dataframe slice
-=======
 - PR #3709 Fix inner_join incorrect result issue
->>>>>>> b26f08c1
 
 
 # cuDF 0.11.0 (11 Dec 2019)
