/* column operations */

gdf_size_type gdf_column_sizeof();

gdf_error gdf_column_view(gdf_column *column, void *data, gdf_valid_type *valid,
                          gdf_size_type size, gdf_dtype dtype);

gdf_error gdf_column_view_augmented(gdf_column *column, void *data, gdf_valid_type *valid,
                          gdf_size_type size, gdf_dtype dtype, gdf_size_type null_count);
/* error handling */

const char * gdf_error_get_name(gdf_error errcode);


/* ipc */

gdf_ipc_parser_type* gdf_ipc_parser_open(const uint8_t *schema, size_t length);
void gdf_ipc_parser_open_recordbatches(gdf_ipc_parser_type *handle,
                                       const uint8_t *recordbatches,
                                       size_t length);

void gdf_ipc_parser_close(gdf_ipc_parser_type *handle);
int gdf_ipc_parser_failed(gdf_ipc_parser_type *handle);
const char* gdf_ipc_parser_to_json(gdf_ipc_parser_type *handle);
const char* gdf_ipc_parser_get_error(gdf_ipc_parser_type *handle);
const void* gdf_ipc_parser_get_data(gdf_ipc_parser_type *handle);
int64_t gdf_ipc_parser_get_data_offset(gdf_ipc_parser_type *handle);

const char *gdf_ipc_parser_get_schema_json(gdf_ipc_parser_type *handle) ;
const char *gdf_ipc_parser_get_layout_json(gdf_ipc_parser_type *handle) ;


/* sorting */
gdf_radixsort_plan_type* gdf_radixsort_plan(size_t num_items, int descending,
                                        unsigned begin_bit, unsigned end_bit);
gdf_error gdf_radixsort_plan_setup(gdf_radixsort_plan_type *hdl,
                                   size_t sizeof_key, size_t sizeof_val);
gdf_error gdf_radixsort_plan_free(gdf_radixsort_plan_type *hdl);

/*
 * The following function performs a sort on the key and value columns.
 */
gdf_error gdf_radixsort_i8(gdf_radixsort_plan_type *hdl,
                           gdf_column *keycol,
                           gdf_column *valcol);
gdf_error gdf_radixsort_i32(gdf_radixsort_plan_type *hdl,
                            gdf_column *keycol,
                            gdf_column *valcol);
gdf_error gdf_radixsort_i64(gdf_radixsort_plan_type *hdl,
                            gdf_column *keycol,
                            gdf_column *valcol);
gdf_error gdf_radixsort_f32(gdf_radixsort_plan_type *hdl,
                            gdf_column *keycol,
                            gdf_column *valcol);
gdf_error gdf_radixsort_f64(gdf_radixsort_plan_type *hdl,
                            gdf_column *keycol,
                            gdf_column *valcol);
gdf_error gdf_radixsort_generic(gdf_radixsort_plan_type *hdl,
                                gdf_column *keycol,
                                gdf_column *valcol);

/* segmented sorting */
gdf_segmented_radixsort_plan_type* gdf_segmented_radixsort_plan(size_t num_items, int descending,
    unsigned begin_bit, unsigned end_bit);
gdf_error gdf_segmented_radixsort_plan_setup(gdf_segmented_radixsort_plan_type *hdl,
size_t sizeof_key, size_t sizeof_val);
gdf_error gdf_segmented_radixsort_plan_free(gdf_segmented_radixsort_plan_type *hdl);

/*
* The following function performs a sort on the key and value columns.
*/
gdf_error gdf_segmented_radixsort_i8(gdf_segmented_radixsort_plan_type *hdl,
                                     gdf_column *keycol, gdf_column *valcol,
                                     unsigned num_segments,
                                     unsigned *d_begin_offsets,
                                     unsigned *d_end_offsets);
gdf_error gdf_segmented_radixsort_i32(gdf_segmented_radixsort_plan_type *hdl,
                                     gdf_column *keycol, gdf_column *valcol,
                                     unsigned num_segments,
                                     unsigned *d_begin_offsets,
                                     unsigned *d_end_offsets);
gdf_error gdf_segmented_radixsort_i64(gdf_segmented_radixsort_plan_type *hdl,
                                     gdf_column *keycol, gdf_column *valcol,
                                     unsigned num_segments,
                                     unsigned *d_begin_offsets,
                                     unsigned *d_end_offsets);
gdf_error gdf_segmented_radixsort_f32(gdf_segmented_radixsort_plan_type *hdl,
                                     gdf_column *keycol, gdf_column *valcol,
                                     unsigned num_segments,
                                     unsigned *d_begin_offsets,
                                     unsigned *d_end_offsets);
gdf_error gdf_segmented_radixsort_f64(gdf_segmented_radixsort_plan_type *hdl,
                                     gdf_column *keycol, gdf_column *valcol,
                                     unsigned num_segments,
                                     unsigned *d_begin_offsets,
                                     unsigned *d_end_offsets);
gdf_error gdf_segmented_radixsort_generic(gdf_segmented_radixsort_plan_type *hdl,
                                     gdf_column *keycol, gdf_column *valcol,
                                     unsigned num_segments,
                                     unsigned *d_begin_offsets,
                                     unsigned *d_end_offsets);

/* joining

These functions return the result in *out_result*.
Use the *gdf_join_result_* functions to extract data and deallocate.
The result is a sequence of indices for the left (L) and then the right (R)
keys in the form of

    L0, L1, L2, ..., Ln-1, R0, R1, R2, ..., Rn-1

where n/2 is the size returned from *gdf_join_result_size()*, which
gives the number of int pairs in the output array.
*/

gdf_error gdf_inner_join_i8(gdf_column *leftcol, gdf_column *rightcol,
                             gdf_join_result_type **out_result);
gdf_error gdf_inner_join_i32(gdf_column *leftcol, gdf_column *rightcol,
                             gdf_join_result_type **out_result);
gdf_error gdf_inner_join_i64(gdf_column *leftcol, gdf_column *rightcol,
                             gdf_join_result_type **out_result);
gdf_error gdf_inner_join_f32(gdf_column *leftcol, gdf_column *rightcol,
                             gdf_join_result_type **out_result);
gdf_error gdf_inner_join_f64(gdf_column *leftcol, gdf_column *rightcol,
                             gdf_join_result_type **out_result);
gdf_error gdf_inner_join_generic(gdf_column *leftcol, gdf_column *rightcol,
                                 gdf_join_result_type **out_result);

gdf_error gdf_left_join_i8(gdf_column *leftcol, gdf_column *rightcol,
                            gdf_join_result_type **out_result);
gdf_error gdf_left_join_i32(gdf_column *leftcol, gdf_column *rightcol,
                            gdf_join_result_type **out_result);
gdf_error gdf_left_join_i64(gdf_column *leftcol, gdf_column *rightcol,
                            gdf_join_result_type **out_result);
gdf_error gdf_left_join_f32(gdf_column *leftcol, gdf_column *rightcol,
                            gdf_join_result_type **out_result);
gdf_error gdf_left_join_f64(gdf_column *leftcol, gdf_column *rightcol,
                            gdf_join_result_type **out_result);
gdf_error gdf_left_join_generic(gdf_column *leftcol, gdf_column *rightcol,
                                gdf_join_result_type **out_result);

gdf_error gdf_outer_join_i8(gdf_column *leftcol, gdf_column *rightcol,
                             gdf_join_result_type **out_result);
gdf_error gdf_outer_join_i32(gdf_column *leftcol, gdf_column *rightcol,
                             gdf_join_result_type **out_result);
gdf_error gdf_outer_join_i64(gdf_column *leftcol, gdf_column *rightcol,
                             gdf_join_result_type **out_result);
gdf_error gdf_outer_join_f32(gdf_column *leftcol, gdf_column *rightcol,
                             gdf_join_result_type **out_result);
gdf_error gdf_outer_join_f64(gdf_column *leftcol, gdf_column *rightcol,
                             gdf_join_result_type **out_result);
gdf_error gdf_outer_join_generic(gdf_column *leftcol, gdf_column *rightcol,
                                 gdf_join_result_type **out_result);

gdf_error gdf_join_result_free(gdf_join_result_type *result);
void* gdf_join_result_data(gdf_join_result_type *result);
size_t gdf_join_result_size(gdf_join_result_type *result);

/* prefixsum */

gdf_error gdf_prefixsum_generic(gdf_column *inp, gdf_column *out, int inclusive);
gdf_error gdf_prefixsum_i8(gdf_column *inp, gdf_column *out, int inclusive);
gdf_error gdf_prefixsum_i32(gdf_column *inp, gdf_column *out, int inclusive);
gdf_error gdf_prefixsum_i64(gdf_column *inp, gdf_column *out, int inclusive);


/* unary operators */

/* trig */

gdf_error gdf_sin_generic(gdf_column *input, gdf_column *output);
gdf_error gdf_sin_f32(gdf_column *input, gdf_column *output);
gdf_error gdf_sin_f64(gdf_column *input, gdf_column *output);

gdf_error gdf_cos_generic(gdf_column *input, gdf_column *output);
gdf_error gdf_cos_f32(gdf_column *input, gdf_column *output);
gdf_error gdf_cos_f64(gdf_column *input, gdf_column *output);

gdf_error gdf_tan_generic(gdf_column *input, gdf_column *output);
gdf_error gdf_tan_f32(gdf_column *input, gdf_column *output);
gdf_error gdf_tan_f64(gdf_column *input, gdf_column *output);

gdf_error gdf_asin_generic(gdf_column *input, gdf_column *output);
gdf_error gdf_asin_f32(gdf_column *input, gdf_column *output);
gdf_error gdf_asin_f64(gdf_column *input, gdf_column *output);

gdf_error gdf_acos_generic(gdf_column *input, gdf_column *output);
gdf_error gdf_acos_f32(gdf_column *input, gdf_column *output);
gdf_error gdf_acos_f64(gdf_column *input, gdf_column *output);

gdf_error gdf_atan_generic(gdf_column *input, gdf_column *output);
gdf_error gdf_atan_f32(gdf_column *input, gdf_column *output);
gdf_error gdf_atan_f64(gdf_column *input, gdf_column *output);

/* exponential */

gdf_error gdf_exp_generic(gdf_column *input, gdf_column *output);
gdf_error gdf_exp_f32(gdf_column *input, gdf_column *output);
gdf_error gdf_exp_f64(gdf_column *input, gdf_column *output);

gdf_error gdf_log_generic(gdf_column *input, gdf_column *output);
gdf_error gdf_log_f32(gdf_column *input, gdf_column *output);
gdf_error gdf_log_f64(gdf_column *input, gdf_column *output);

/* power */

gdf_error gdf_sqrt_generic(gdf_column *input, gdf_column *output);
gdf_error gdf_sqrt_f32(gdf_column *input, gdf_column *output);
gdf_error gdf_sqrt_f64(gdf_column *input, gdf_column *output);


/* rounding */

gdf_error gdf_ceil_generic(gdf_column *input, gdf_column *output);
gdf_error gdf_ceil_f32(gdf_column *input, gdf_column *output);
gdf_error gdf_ceil_f64(gdf_column *input, gdf_column *output);

gdf_error gdf_floor_generic(gdf_column *input, gdf_column *output);
gdf_error gdf_floor_f32(gdf_column *input, gdf_column *output);
gdf_error gdf_floor_f64(gdf_column *input, gdf_column *output);

/* casting */

gdf_error gdf_cast_generic_to_f32(gdf_column *input, gdf_column *output);
gdf_error gdf_cast_i8_to_f32(gdf_column *input, gdf_column *output);
gdf_error gdf_cast_i32_to_f32(gdf_column *input, gdf_column *output);
gdf_error gdf_cast_i64_to_f32(gdf_column *input, gdf_column *output);
gdf_error gdf_cast_f32_to_f32(gdf_column *input, gdf_column *output);
gdf_error gdf_cast_f64_to_f32(gdf_column *input, gdf_column *output);

gdf_error gdf_cast_generic_to_f64(gdf_column *input, gdf_column *output);
gdf_error gdf_cast_i8_to_f64(gdf_column *input, gdf_column *output);
gdf_error gdf_cast_i32_to_f64(gdf_column *input, gdf_column *output);
gdf_error gdf_cast_i64_to_f64(gdf_column *input, gdf_column *output);
gdf_error gdf_cast_f32_to_f64(gdf_column *input, gdf_column *output);
gdf_error gdf_cast_f64_to_f64(gdf_column *input, gdf_column *output);

gdf_error gdf_cast_generic_to_i8(gdf_column *input, gdf_column *output);
gdf_error gdf_cast_i8_to_i8(gdf_column *input, gdf_column *output);
gdf_error gdf_cast_i32_to_i8(gdf_column *input, gdf_column *output);
gdf_error gdf_cast_i64_to_i8(gdf_column *input, gdf_column *output);
gdf_error gdf_cast_f32_to_i8(gdf_column *input, gdf_column *output);
gdf_error gdf_cast_f64_to_i8(gdf_column *input, gdf_column *output);

gdf_error gdf_cast_generic_to_i32(gdf_column *input, gdf_column *output);
gdf_error gdf_cast_i8_to_i32(gdf_column *input, gdf_column *output);
gdf_error gdf_cast_i32_to_i32(gdf_column *input, gdf_column *output);
gdf_error gdf_cast_i64_to_i32(gdf_column *input, gdf_column *output);
gdf_error gdf_cast_f32_to_i32(gdf_column *input, gdf_column *output);
gdf_error gdf_cast_f64_to_i32(gdf_column *input, gdf_column *output);

gdf_error gdf_cast_generic_to_i64(gdf_column *input, gdf_column *output);
gdf_error gdf_cast_i8_to_i64(gdf_column *input, gdf_column *output);
gdf_error gdf_cast_i32_to_i64(gdf_column *input, gdf_column *output);
gdf_error gdf_cast_i64_to_i64(gdf_column *input, gdf_column *output);
gdf_error gdf_cast_f32_to_i64(gdf_column *input, gdf_column *output);
gdf_error gdf_cast_f64_to_i64(gdf_column *input, gdf_column *output);

/* datetime extract*/
gdf_error gdf_extract_datetime_year(gdf_column *input, gdf_column *output);
gdf_error gdf_extract_datetime_month(gdf_column *input, gdf_column *output);
gdf_error gdf_extract_datetime_day(gdf_column *input, gdf_column *output);
gdf_error gdf_extract_datetime_hour(gdf_column *input, gdf_column *output);
gdf_error gdf_extract_datetime_minute(gdf_column *input, gdf_column *output);
gdf_error gdf_extract_datetime_second(gdf_column *input, gdf_column *output);


/* binary operators */

/* arith */

gdf_error gdf_add_generic(gdf_column *lhs, gdf_column *rhs, gdf_column *output);
gdf_error gdf_add_i32(gdf_column *lhs, gdf_column *rhs, gdf_column *output);
gdf_error gdf_add_i64(gdf_column *lhs, gdf_column *rhs, gdf_column *output);
gdf_error gdf_add_f32(gdf_column *lhs, gdf_column *rhs, gdf_column *output);
gdf_error gdf_add_f64(gdf_column *lhs, gdf_column *rhs, gdf_column *output);

gdf_error gdf_sub_generic(gdf_column *lhs, gdf_column *rhs, gdf_column *output);
gdf_error gdf_sub_i32(gdf_column *lhs, gdf_column *rhs, gdf_column *output);
gdf_error gdf_sub_i64(gdf_column *lhs, gdf_column *rhs, gdf_column *output);
gdf_error gdf_sub_f32(gdf_column *lhs, gdf_column *rhs, gdf_column *output);
gdf_error gdf_sub_f64(gdf_column *lhs, gdf_column *rhs, gdf_column *output);

gdf_error gdf_mul_generic(gdf_column *lhs, gdf_column *rhs, gdf_column *output);
gdf_error gdf_mul_i32(gdf_column *lhs, gdf_column *rhs, gdf_column *output);
gdf_error gdf_mul_i64(gdf_column *lhs, gdf_column *rhs, gdf_column *output);
gdf_error gdf_mul_f32(gdf_column *lhs, gdf_column *rhs, gdf_column *output);
gdf_error gdf_mul_f64(gdf_column *lhs, gdf_column *rhs, gdf_column *output);

gdf_error gdf_floordiv_generic(gdf_column *lhs, gdf_column *rhs, gdf_column *output);
gdf_error gdf_floordiv_i32(gdf_column *lhs, gdf_column *rhs, gdf_column *output);
gdf_error gdf_floordiv_i64(gdf_column *lhs, gdf_column *rhs, gdf_column *output);
gdf_error gdf_floordiv_f32(gdf_column *lhs, gdf_column *rhs, gdf_column *output);
gdf_error gdf_floordiv_f64(gdf_column *lhs, gdf_column *rhs, gdf_column *output);

gdf_error gdf_div_generic(gdf_column *lhs, gdf_column *rhs, gdf_column *output);
gdf_error gdf_div_f32(gdf_column *lhs, gdf_column *rhs, gdf_column *output);
gdf_error gdf_div_f64(gdf_column *lhs, gdf_column *rhs, gdf_column *output);

/* logical */

gdf_error gdf_gt_generic(gdf_column *lhs, gdf_column *rhs, gdf_column *output);
gdf_error gdf_gt_i8(gdf_column *lhs, gdf_column *rhs, gdf_column *output);
gdf_error gdf_gt_i32(gdf_column *lhs, gdf_column *rhs, gdf_column *output);
gdf_error gdf_gt_i64(gdf_column *lhs, gdf_column *rhs, gdf_column *output);
gdf_error gdf_gt_f32(gdf_column *lhs, gdf_column *rhs, gdf_column *output);
gdf_error gdf_gt_f64(gdf_column *lhs, gdf_column *rhs, gdf_column *output);

gdf_error gdf_ge_generic(gdf_column *lhs, gdf_column *rhs, gdf_column *output);
gdf_error gdf_ge_i8(gdf_column *lhs, gdf_column *rhs, gdf_column *output);
gdf_error gdf_ge_i32(gdf_column *lhs, gdf_column *rhs, gdf_column *output);
gdf_error gdf_ge_i64(gdf_column *lhs, gdf_column *rhs, gdf_column *output);
gdf_error gdf_ge_f32(gdf_column *lhs, gdf_column *rhs, gdf_column *output);
gdf_error gdf_ge_f64(gdf_column *lhs, gdf_column *rhs, gdf_column *output);

gdf_error gdf_lt_generic(gdf_column *lhs, gdf_column *rhs, gdf_column *output);
gdf_error gdf_lt_i8(gdf_column *lhs, gdf_column *rhs, gdf_column *output);
gdf_error gdf_lt_i32(gdf_column *lhs, gdf_column *rhs, gdf_column *output);
gdf_error gdf_lt_i64(gdf_column *lhs, gdf_column *rhs, gdf_column *output);
gdf_error gdf_lt_f32(gdf_column *lhs, gdf_column *rhs, gdf_column *output);
gdf_error gdf_lt_f64(gdf_column *lhs, gdf_column *rhs, gdf_column *output);

gdf_error gdf_le_generic(gdf_column *lhs, gdf_column *rhs, gdf_column *output);
gdf_error gdf_le_i8(gdf_column *lhs, gdf_column *rhs, gdf_column *output);
gdf_error gdf_le_i32(gdf_column *lhs, gdf_column *rhs, gdf_column *output);
gdf_error gdf_le_i64(gdf_column *lhs, gdf_column *rhs, gdf_column *output);
gdf_error gdf_le_f32(gdf_column *lhs, gdf_column *rhs, gdf_column *output);
gdf_error gdf_le_f64(gdf_column *lhs, gdf_column *rhs, gdf_column *output);

gdf_error gdf_eq_generic(gdf_column *lhs, gdf_column *rhs, gdf_column *output);
gdf_error gdf_eq_i8(gdf_column *lhs, gdf_column *rhs, gdf_column *output);
gdf_error gdf_eq_i32(gdf_column *lhs, gdf_column *rhs, gdf_column *output);
gdf_error gdf_eq_i64(gdf_column *lhs, gdf_column *rhs, gdf_column *output);
gdf_error gdf_eq_f32(gdf_column *lhs, gdf_column *rhs, gdf_column *output);
gdf_error gdf_eq_f64(gdf_column *lhs, gdf_column *rhs, gdf_column *output);

gdf_error gdf_ne_generic(gdf_column *lhs, gdf_column *rhs, gdf_column *output);
gdf_error gdf_ne_i8(gdf_column *lhs, gdf_column *rhs, gdf_column *output);
gdf_error gdf_ne_i32(gdf_column *lhs, gdf_column *rhs, gdf_column *output);
gdf_error gdf_ne_i64(gdf_column *lhs, gdf_column *rhs, gdf_column *output);
gdf_error gdf_ne_f32(gdf_column *lhs, gdf_column *rhs, gdf_column *output);
gdf_error gdf_ne_f64(gdf_column *lhs, gdf_column *rhs, gdf_column *output);

/* bitwise */

gdf_error gdf_bitwise_and_generic(gdf_column *lhs, gdf_column *rhs, gdf_column *output);
gdf_error gdf_bitwise_and_i8(gdf_column *lhs, gdf_column *rhs, gdf_column *output);
gdf_error gdf_bitwise_and_i32(gdf_column *lhs, gdf_column *rhs, gdf_column *output);
gdf_error gdf_bitwise_and_i64(gdf_column *lhs, gdf_column *rhs, gdf_column *output);

gdf_error gdf_bitwise_or_generic(gdf_column *lhs, gdf_column *rhs, gdf_column *output);
gdf_error gdf_bitwise_or_i8(gdf_column *lhs, gdf_column *rhs, gdf_column *output);
gdf_error gdf_bitwise_or_i32(gdf_column *lhs, gdf_column *rhs, gdf_column *output);
gdf_error gdf_bitwise_or_i64(gdf_column *lhs, gdf_column *rhs, gdf_column *output);


/*
 * Filtering and comparison operators
 */

gdf_error gpu_comparison(gdf_column *lhs, gdf_column *rhs, gdf_column *output,gdf_comparison_operator operation);

gdf_error gdf_bitwise_xor_generic(gdf_column *lhs, gdf_column *rhs, gdf_column *output);
gdf_error gdf_bitwise_xor_i8(gdf_column *lhs, gdf_column *rhs, gdf_column *output);
gdf_error gdf_bitwise_xor_i32(gdf_column *lhs, gdf_column *rhs, gdf_column *output);
gdf_error gdf_bitwise_xor_i64(gdf_column *lhs, gdf_column *rhs, gdf_column *output);

/* validity */

gdf_error gdf_validity_and(gdf_column *lhs, gdf_column *rhs, gdf_column *output);

/* reductions

The following reduction functions use the result array as a temporary working
space.  Use gdf_reduce_optimal_output_size() to get its optimal size.
*/

unsigned int gdf_reduce_optimal_output_size();

gdf_error gdf_sum_generic(gdf_column *col, void *dev_result, gdf_size_type dev_result_size);
gdf_error gdf_sum_f64(gdf_column *col, double *dev_result, gdf_size_type dev_result_size);
gdf_error gdf_sum_f32(gdf_column *col, float *dev_result, gdf_size_type dev_result_size);
gdf_error gdf_sum_i64(gdf_column *col, int64_t *dev_result, gdf_size_type dev_result_size);
gdf_error gdf_sum_i32(gdf_column *col, int32_t *dev_result, gdf_size_type dev_result_size);
gdf_error gdf_sum_i8(gdf_column *col, int8_t *dev_result, gdf_size_type dev_result_size);

gdf_error gdf_product_generic(gdf_column *col, void *dev_result, gdf_size_type dev_result_size);
gdf_error gdf_product_f64(gdf_column *col, double *dev_result, gdf_size_type dev_result_size);
gdf_error gdf_product_f32(gdf_column *col, float *dev_result, gdf_size_type dev_result_size);
gdf_error gdf_product_i64(gdf_column *col, int64_t *dev_result, gdf_size_type dev_result_size);
gdf_error gdf_product_i32(gdf_column *col, int32_t *dev_result, gdf_size_type dev_result_size);
gdf_error gdf_product_i8(gdf_column *col, int8_t *dev_result, gdf_size_type dev_result_size);

/* sum squared is useful for variance implementation */
gdf_error gdf_sum_squared_generic(gdf_column *col, void *dev_result, gdf_size_type dev_result_size);
gdf_error gdf_sum_squared_f64(gdf_column *col, double *dev_result, gdf_size_type dev_result_size);
gdf_error gdf_sum_squared_f32(gdf_column *col, float *dev_result, gdf_size_type dev_result_size);


gdf_error gdf_min_generic(gdf_column *col, void *dev_result, gdf_size_type dev_result_size);
gdf_error gdf_min_f64(gdf_column *col, double *dev_result, gdf_size_type dev_result_size);
gdf_error gdf_min_f32(gdf_column *col, float *dev_result, gdf_size_type dev_result_size);
gdf_error gdf_min_i64(gdf_column *col, int64_t *dev_result, gdf_size_type dev_result_size);
gdf_error gdf_min_i32(gdf_column *col, int32_t *dev_result, gdf_size_type dev_result_size);
gdf_error gdf_min_i8(gdf_column *col, int8_t *dev_result, gdf_size_type dev_result_size);

gdf_error gdf_max_generic(gdf_column *col, void *dev_result, gdf_size_type dev_result_size);
gdf_error gdf_max_f64(gdf_column *col, double *dev_result, gdf_size_type dev_result_size);
gdf_error gdf_max_f32(gdf_column *col, float *dev_result, gdf_size_type dev_result_size);
gdf_error gdf_max_i64(gdf_column *col, int64_t *dev_result, gdf_size_type dev_result_size);
gdf_error gdf_max_i32(gdf_column *col, int32_t *dev_result, gdf_size_type dev_result_size);
gdf_error gdf_max_i8(gdf_column *col, int8_t *dev_result, gdf_size_type dev_result_size);

<<<<<<< HEAD


/*
 * Filtering and comparison operators
 */


//These compare every value on the left hand side to a static value and return a stencil in output which will have 1 when the comparison operation returns 1 and 0 otherwise
gdf_error gpu_comparison_static_i8(gdf_column *lhs, int8_t value, gdf_column *output,gdf_comparison_operator operation);
gdf_error gpu_comparison_static_i16(gdf_column *lhs, int16_t value, gdf_column *output,gdf_comparison_operator operation);
gdf_error gpu_comparison_static_i32(gdf_column *lhs, int32_t value, gdf_column *output,gdf_comparison_operator operation);
gdf_error gpu_comparison_static_i64(gdf_column *lhs, int64_t value, gdf_column *output,gdf_comparison_operator operation);
gdf_error gpu_comparison_static_f32(gdf_column *lhs, float value, gdf_column *output,gdf_comparison_operator operation);
gdf_error gpu_comparison_static_f64(gdf_column *lhs, double value, gdf_column *output,gdf_comparison_operator operation);

//allows you two compare two columns against each other using a comparison operation, retunrs a stencil like functions above
gdf_error gpu_comparison(gdf_column *lhs, gdf_column *rhs, gdf_column *output,gdf_comparison_operator operation);

//takes a stencil and uses it to compact a colum e.g. remove all values for which the stencil = 0
gdf_error gpu_apply_stencil(gdf_column *lhs, gdf_column * stencil, gdf_column * output);

/*
 * Hashing
 */
class cudaStream_t;
gdf_error gpu_hash_columns(gdf_column ** columns_to_hash, int num_columns, gdf_column * output_column, cudaStream_t * stream);

/*
 * gdf introspection utlities
 */

gdf_error get_column_byte_width(gdf_column * col, int & width);
=======
/* 
 Multi-Column SQL ops:
   WHERE (Filtering)
   ORDER-BY
   GROUP-BY
 */
gdf_error gdf_order_by(size_t nrows,     //in: # rows
		       gdf_column* cols, //in: host-side array of gdf_columns
		       size_t ncols,     //in: # cols
		       void** d_cols,    //out: pre-allocated device-side array to be filled with gdf_column::data for each column; slicing of gdf_column array (host)
		       int* d_types,     //out: pre-allocated device-side array to be filled with gdf_colum::dtype for each column; slicing of gdf_column array (host)
		       size_t* d_indx);  //out: device-side array of re-rdered row indices

gdf_error gdf_filter(size_t nrows,     //in: # rows
		     gdf_column* cols, //in: host-side array of gdf_columns
		     size_t ncols,     //in: # cols
		     void** d_cols,    //out: pre-allocated device-side array to be filled with gdf_column::data for each column; slicing of gdf_column array (host)
		     int* d_types,     //out: pre-allocated device-side array to be filled with gdf_colum::dtype for each column; slicing of gdf_column array (host)
		     void** d_vals,    //in: device-side array of values to filter against (type-erased)
		     size_t* d_indx,   //out: device-side array of row indices that remain after filtering
		     size_t* new_sz);  //out: host-side # rows that remain after filtering

gdf_error gdf_group_by_count(size_t nrows,     //in: # rows
			     gdf_column* cols, //in: host-side array of gdf_columns
			     size_t ncols,     //in: # cols
			     int flag_sorted,  //in: flag specififying if rows are pre-sorted (1) or not (0)
			     void** d_cols,    //out: pre-allocated device-side array to be filled with gdf_column::data for each column; slicing of gdf_column array (host)
			     int* d_types,     //out: pre-allocated device-side array to be filled with gdf_colum::dtype for each column; slicing of gdf_column array (host)
			     int* d_indx,      //out: device-side array of row indices after sorting
			     int* d_kout,      //out: device-side array of rows after gropu-by
			     int* d_count,     //out: device-side array of aggregated values (COUNT-ed) as a result of group-by;
			     size_t* new_sz);  //out: host-side # rows of d_count

gdf_error gdf_group_by_sum(size_t nrows,     //in: # rows
			   gdf_column* cols, //in: host-side array of gdf_columns
			   size_t ncols,     //in: # cols
			   int flag_sorted,  //in: flag specififying if rows are pre-sorted (1) or not (0)
			   gdf_column agg_in,//in: column to aggregate
			   void** d_cols,    //out: pre-allocated device-side array to be filled with gdf_column::data for each column; slicing of gdf_column array (host)
			   int* d_types,     //out: pre-allocated device-side array to be filled with gdf_colum::dtype for each column; slicing of gdf_column array (host)
			   int* d_indx,      //out: device-side array of row indices after sorting
			   gdf_column agg_p, //out: reordering of d_agg after sorting; requires shallow (trivial) copy-construction (see static_assert below);
			   int* d_kout,      //out: device-side array of rows after gropu-by
			   gdf_column c_vout,//out: aggregated column; requires shallow (trivial) copy-construction (see static_assert below);
			   size_t* new_sz);  //out: host-side # rows of d_count

gdf_error gdf_group_by_min(size_t nrows,     //in: # rows
			   gdf_column* cols, //in: host-side array of gdf_columns
			   size_t ncols,     //in: # cols
			   int flag_sorted,  //in: flag specififying if rows are pre-sorted (1) or not (0)
			   gdf_column agg_in,//in: column to aggregate
			   void** d_cols,    //out: pre-allocated device-side array to be filled with gdf_column::data for each column; slicing of gdf_column array (host)
			   int* d_types,     //out: pre-allocated device-side array to be filled with gdf_colum::dtype for each column; slicing of gdf_column array (host)
			   int* d_indx,      //out: device-side array of row indices after sorting
			   gdf_column agg_p, //out: reordering of d_agg after sorting; requires shallow (trivial) copy-construction (see static_assert below);
			   int* d_kout,      //out: device-side array of rows after gropu-by
			   gdf_column c_vout,//out: aggregated column; requires shallow (trivial) copy-construction (see static_assert below);
			   size_t* new_sz);  //out: host-side # rows of d_count


gdf_error gdf_group_by_max(size_t nrows,     //in: # rows
			   gdf_column* cols, //in: host-side array of gdf_columns
			   size_t ncols,     //in: # cols
			   int flag_sorted,  //in: flag specififying if rows are pre-sorted (1) or not (0)
			   gdf_column agg_in,//in: column to aggregate
			   void** d_cols,    //out: pre-allocated device-side array to be filled with gdf_column::data for each column; slicing of gdf_column array (host)
			   int* d_types,     //out: pre-allocated device-side array to be filled with gdf_colum::dtype for each column; slicing of gdf_column array (host)
			   int* d_indx,      //out: device-side array of row indices after sorting
			   gdf_column agg_p, //out: reordering of d_agg after sorting; requires shallow (trivial) copy-construction (see static_assert below);
			   int* d_kout,      //out: device-side array of rows after gropu-by
			   gdf_column c_vout,//out: aggregated column; requires shallow (trivial) copy-construction (see static_assert below);
			   size_t* new_sz);  //out: host-side # rows of d_count

gdf_error gdf_group_by_avg(size_t nrows,     //in: # rows
			   gdf_column* cols, //in: host-side array of gdf_columns
			   size_t ncols,     //in: # cols
			   int flag_sorted,  //in: flag specififying if rows are pre-sorted (1) or not (0)
			   gdf_column agg_in,//in: column to aggregate
			   void** d_cols,    //out: pre-allocated device-side array to be filled with gdf_column::data for each column; slicing of gdf_column array (host)
			   int* d_types,     //out: pre-allocated device-side array to be filled with gdf_colum::dtype for each column; slicing of gdf_column array (host)
			   int* d_indx,      //out: device-side array of row indices after sorting
			   int* d_cout,      //out: device-side array of (COUNT-ed) values as a result of group-by;
			   gdf_column agg_p, //out: reordering of d_agg after sorting; requires shallow (trivial) copy-construction (see static_assert below);
			   int* d_kout,      //out: device-side array of rows after gropu-by
			   gdf_column c_vout,//out: aggregated column; requires shallow (trivial) copy-construction (see static_assert below);
			   size_t* new_sz);  //out: host-side # rows of d_count
>>>>>>> 3f304ab1
<|MERGE_RESOLUTION|>--- conflicted
+++ resolved
@@ -411,7 +411,7 @@
 gdf_error gdf_max_i32(gdf_column *col, int32_t *dev_result, gdf_size_type dev_result_size);
 gdf_error gdf_max_i8(gdf_column *col, int8_t *dev_result, gdf_size_type dev_result_size);
 
-<<<<<<< HEAD
+
 
 
 /*
@@ -444,7 +444,7 @@
  */
 
 gdf_error get_column_byte_width(gdf_column * col, int & width);
-=======
+
 /* 
  Multi-Column SQL ops:
    WHERE (Filtering)
@@ -531,4 +531,3 @@
 			   int* d_kout,      //out: device-side array of rows after gropu-by
 			   gdf_column c_vout,//out: aggregated column; requires shallow (trivial) copy-construction (see static_assert below);
 			   size_t* new_sz);  //out: host-side # rows of d_count
->>>>>>> 3f304ab1
