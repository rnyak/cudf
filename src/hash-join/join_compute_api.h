--- conflicted
+++ resolved
@@ -121,36 +121,11 @@
 /// \param[in] a first column to join (left)
 /// \param[in] b second column to join (right)
 /// \param[in] additional columns to join (default = NULL)
-/*template<typename input_it,
-<<<<<<< HEAD
-	 typename input2_it,
-	 typename input3_it,
-	 typename size_type>
-cudaError_t LeftJoinHash(mgpu::context_t &compute_ctx, void **out, size_type *out_count, 
-                          const input_it a, const size_type a_count, const input_it b, const size_type b_count,
-			  const input2_it a2 = (int*)NULL, const input2_it b2 = (int*)NULL,
-			  const input3_it a3 = (int*)NULL, const input3_it b3 = (int*)NULL)
-*/
 template<JoinType join_type,
 	 typename input_it,
 	 typename input2_it,
 	 typename input3_it,
 	 typename size_type>
-=======
-	 typename input2_it,
-	 typename input3_it,
-	 typename size_type>
-cudaError_t LeftJoinHash(mgpu::context_t &compute_ctx, void **out, size_type *out_count, 
-                          const input_it a, const size_type a_count, const input_it b, const size_type b_count,
-			  const input2_it a2 = (int*)NULL, const input2_it b2 = (int*)NULL,
-			  const input3_it a3 = (int*)NULL, const input3_it b3 = (int*)NULL)
-*/
-template<JoinType join_type,
-	 typename input_it,
-	 typename input2_it,
-	 typename input3_it,
-	 typename size_type>
->>>>>>> 393a765f
 cudaError_t LeftJoinHash(mgpu::context_t &compute_ctx, mgpu::mem_t<size_type>& joined_output, 
                           const input_it a, const size_type a_count, const input_it b, const size_type b_count,
 			  const input2_it a2 = (int*)NULL, const input2_it b2 = (int*)NULL,
@@ -209,7 +184,6 @@
   int dev_ordinal;
   joined_type* tempOut=NULL;
   CUDA_RT_CALL( cudaGetDevice(&dev_ordinal));
-<<<<<<< HEAD
   
   if(scanSize==0){
 	CUDA_RT_CALL( cudaMallocManaged   ( &tempOut, sizeof(joined_type)*1));
@@ -219,31 +193,17 @@
 	CUDA_RT_CALL( cudaMallocManaged   ( &tempOut, sizeof(joined_type)*scanSize));
 	CUDA_RT_CALL( cudaMemPrefetchAsync( tempOut , sizeof(joined_type)*scanSize, dev_ordinal));
   }
-=======
-  CUDA_RT_CALL( cudaMallocManaged   ( &tempOut, sizeof(joined_type)*scanSize));
-  CUDA_RT_CALL( cudaMemPrefetchAsync( tempOut , sizeof(joined_type)*scanSize, dev_ordinal));
-  
->>>>>>> 393a765f
   // copy the counter to the cpu
   //CUDA_RT_CALL( cudaMemcpy(out_count, d_joined_idx, sizeof(size_type), cudaMemcpyDefault) );
                                                           
   CUDA_RT_CALL( cudaMemset(d_joined_idx, 0, sizeof(size_type)) );
   // step 3b: scan table A (left), probe the HT and output the joined indices - doing left join here
-<<<<<<< HEAD
   probe_hash_tbl<join_type, multimap_type, key_type, key_type2, key_type3, size_type, joined_type, block_size, DEFAULT_CUDA_CACHE_SIZE>
-=======
-/*  probe_hash_tbl<join_type, multimap_type, key_type, key_type2, key_type3, size_type, joined_type, block_size, DEFAULT_CUDA_CACHE_SIZE>
->>>>>>> 393a765f
                  <<<(a_count + block_size-1) / block_size, block_size>>>
                   (hash_tbl.get(), a, a_count, a2, b2, a3, b3,
 		   static_cast<joined_type*>(tempOut), d_joined_idx, scanSize);
   error = cudaDeviceSynchronize();
-<<<<<<< HEAD
-
-=======
-*/
-  //cudaFree(d_actualFound);
->>>>>>> 393a765f
+
    // free memory used for the counters
   CUDA_RT_CALL( cudaFree(d_joined_idx) );
   CUDA_RT_CALL( cudaFree(d_actualFound) ); 
